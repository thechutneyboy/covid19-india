--- conflicted
+++ resolved
@@ -127,29 +127,6 @@
 
 app.layout = html.Div(children=[
     html.H1('India COVID-19 States Growth Trend'),
-<<<<<<< HEAD
-    html.Div(children=[
-        dcc.Loading(
-            id="loading",
-            type="default",
-            fullscreen=True,
-            children=dcc.Graph(id='bubble_graph',
-                               config=dict(responsive=True, autosizable=True),
-                               style={'height': '80vh'})
-        ),
-        dcc.Interval(
-            id='fire_graph',
-            interval=0,
-            max_intervals=0,
-            n_intervals=0
-        ),
-        html.Div(children=[
-            html.A('Code on Github', href=githublink),
-            html.Br(),
-            html.A('Watch video by Minute Physics to understand "If we are really beating COVID-19? "', href=videourl),
-        ])
-    ]),
-=======
     html.Img(src="/Assets/Coronavirus_presentase_down.jpg"),
     html.Br(),
     " Logic Explained in the video link ", html.A('(click here to watch now!)', href=videourl, target="_blank"),
@@ -157,7 +134,9 @@
         id="loading",
         type="default",
         fullscreen=True,
-        children=dcc.Graph(id='bubble_graph')
+        children=dcc.Graph(id='bubble_graph',
+                           config=dict(responsive=True, autosizable=True),
+                           style={'height': '80vh'})
     ),
     dcc.Interval(
         id='fire_graph',
@@ -170,7 +149,6 @@
     html.A('api.covid19india.org', href=source_url, target="_blank"), " (updated daily around 00:00 IST) ; ",
     html.Br(),
     "For Credits & Source ", html.A('click here', href=githublink, target="_blank"),
->>>>>>> c16d83c2
 ])
 
 @app.callback(Output('bubble_graph', 'figure'),
